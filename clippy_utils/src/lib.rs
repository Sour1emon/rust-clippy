--- conflicted
+++ resolved
@@ -326,19 +326,6 @@
         .map_or(false, |did| is_diag_trait_item(cx, did, diag_item))
 }
 
-<<<<<<< HEAD
-/// Checks if an expression references a variable of the given name.
-pub fn match_var(expr: &Expr<'_>, var: Symbol) -> bool {
-    if let ExprKind::Path(QPath::Resolved(None, path)) = expr.kind {
-        if let [p] = path.segments {
-            return p.ident.name == var;
-        }
-    }
-    false
-}
-
-=======
->>>>>>> 7c9da3c1
 pub fn last_path_segment<'tcx>(path: &QPath<'tcx>) -> &'tcx PathSegment<'tcx> {
     match *path {
         QPath::Resolved(_, path) => path.segments.last().expect("A path must have at least one segment"),
@@ -710,19 +697,6 @@
     }
 }
 
-<<<<<<< HEAD
-/// Gets the name of a `Pat`, if any.
-pub fn get_pat_name(pat: &Pat<'_>) -> Option<Symbol> {
-    match pat.kind {
-        PatKind::Binding(.., ref spname, _) => Some(spname.name),
-        PatKind::Path(ref qpath) => single_segment_path(qpath).map(|ps| ps.ident.name),
-        PatKind::Box(p) | PatKind::Ref(p, _) => get_pat_name(&*p),
-        _ => None,
-    }
-}
-
-=======
->>>>>>> 7c9da3c1
 pub struct ContainsName {
     pub name: Symbol,
     pub result: bool,
@@ -1405,8 +1379,6 @@
     };
 
     did.map_or(false, |did| must_use_attr(cx.tcx.get_attrs(did)).is_some())
-<<<<<<< HEAD
-=======
 }
 
 /// Checks if an expression represents the identity function
@@ -1456,7 +1428,6 @@
         ExprKind::Path(ref path) => is_qpath_def_path(cx, path, expr.hir_id, &paths::CONVERT_IDENTITY),
         _ => false,
     }
->>>>>>> 7c9da3c1
 }
 
 /// Gets the node where an expression is either used, or it's type is unified with another branch.
