--- conflicted
+++ resolved
@@ -42,30 +42,6 @@
     }
 }
 
-pub trait HasSession {
-    fn sess(&self) -> &Session;
-}
-impl HasSession for Session {
-    fn sess(&self) -> &Session {
-        self
-    }
-}
-impl HasSession for TyCtxt<'_> {
-    fn sess(&self) -> &Session {
-        self.sess
-    }
-}
-impl HasSession for EarlyContext<'_> {
-    fn sess(&self) -> &Session {
-        ::rustc_lint::LintContext::sess(self)
-    }
-}
-impl HasSession for LateContext<'_> {
-    fn sess(&self) -> &Session {
-        self.tcx.sess()
-    }
-}
-
 /// Conversion of a value into the range portion of a `Span`.
 pub trait SpanRange: Sized {
     fn into_range(self) -> Range<BytePos>;
@@ -126,13 +102,8 @@
 
     /// Gets the source file, and range in the file, of the given span. Returns `None` if the span
     /// extends through multiple files, or is malformed.
-<<<<<<< HEAD
-    fn get_source_text(self, cx: &impl HasSession) -> Option<SourceFileRange> {
-        get_source_text(cx.sess().source_map(), self.into_range())
-=======
     fn get_source_range(self, cx: &impl HasSession) -> Option<SourceFileRange> {
         get_source_range(cx.sess().source_map(), self.into_range())
->>>>>>> 30e0b699
     }
 
     /// Calls the given function with the source text referenced and returns the value. Returns
@@ -182,17 +153,6 @@
 }
 impl<T: SpanRange> SpanRangeExt for T {}
 
-<<<<<<< HEAD
-    /// Writes the referenced source text to the given writer. Will return `Err` if the source text
-    /// could not be retrieved.
-    fn write_source_text_to(self, cx: &impl HasSession, dst: &mut impl fmt::Write) -> fmt::Result {
-        write_source_text_to(cx.sess().source_map(), self.into_range(), dst)
-    }
-
-    /// Extracts the referenced source text as an owned string.
-    fn source_text_to_string(self, cx: &impl HasSession) -> Option<String> {
-        self.with_source_text(cx, ToOwned::to_owned)
-=======
 /// Handle to a range of text in a source file.
 pub struct SourceText(SourceFileRange);
 impl SourceText {
@@ -238,7 +198,6 @@
 impl fmt::Display for SourceText {
     fn fmt(&self, f: &mut fmt::Formatter<'_>) -> fmt::Result {
         self.as_str().fmt(f)
->>>>>>> 30e0b699
     }
 }
 
