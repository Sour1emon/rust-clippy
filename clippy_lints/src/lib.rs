--- conflicted
+++ resolved
@@ -1119,10 +1119,7 @@
     store.register_late_pass(move |_| Box::new(incompatible_msrv::IncompatibleMsrv::new(msrv())));
     store.register_late_pass(|_| Box::new(to_string_trait_impl::ToStringTraitImpl));
     store.register_early_pass(|| Box::new(multiple_bound_locations::MultipleBoundLocations));
-<<<<<<< HEAD
-=======
     store.register_late_pass(|_| Box::new(assigning_clones::AssigningClones));
->>>>>>> ba80e065
     // add lints here, do not remove this comment, it's used in `new_lint`
 }
 
