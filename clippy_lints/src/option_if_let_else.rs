use clippy_utils::diagnostics::span_lint_and_sugg;
use clippy_utils::sugg::Sugg;
use clippy_utils::{
    can_move_expr_to_closure, eager_or_lazy, higher, in_constant, is_else_clause, is_res_lang_ctor, peel_blocks,
    peel_hir_expr_while, CaptureKind,
};
use rustc_errors::Applicability;
use rustc_hir::def::Res;
use rustc_hir::LangItem::{OptionNone, OptionSome, ResultErr, ResultOk};
use rustc_hir::{Arm, BindingAnnotation, Expr, ExprKind, MatchSource, Mutability, Pat, PatKind, Path, QPath, UnOp};
use rustc_lint::{LateContext, LateLintPass};
use rustc_session::{declare_lint_pass, declare_tool_lint};
use rustc_span::SyntaxContext;

declare_clippy_lint! {
    /// ### What it does
    /// Lints usage of `if let Some(v) = ... { y } else { x }` and
    /// `match .. { Some(v) => y, None/_ => x }` which are more
    /// idiomatically done with `Option::map_or` (if the else bit is a pure
    /// expression) or `Option::map_or_else` (if the else bit is an impure
    /// expression).
    ///
    /// ### Why is this bad?
    /// Using the dedicated functions of the `Option` type is clearer and
    /// more concise than an `if let` expression.
    ///
    /// ### Notes
    /// This lint uses a deliberately conservative metric for checking if the
    /// inside of either body contains loop control expressions `break` or
    /// `continue` (which cannot be used within closures). If these are found,
    /// this lint will not be raised.
    ///
    /// ### Example
    /// ```no_run
    /// # let optional: Option<u32> = Some(0);
    /// # fn do_complicated_function() -> u32 { 5 };
    /// let _ = if let Some(foo) = optional {
    ///     foo
    /// } else {
    ///     5
    /// };
    /// let _ = match optional {
    ///     Some(val) => val + 1,
    ///     None => 5
    /// };
    /// let _ = if let Some(foo) = optional {
    ///     foo
    /// } else {
    ///     let y = do_complicated_function();
    ///     y*y
    /// };
    /// ```
    ///
    /// should be
    ///
    /// ```no_run
    /// # let optional: Option<u32> = Some(0);
    /// # fn do_complicated_function() -> u32 { 5 };
    /// let _ = optional.map_or(5, |foo| foo);
    /// let _ = optional.map_or(5, |val| val + 1);
    /// let _ = optional.map_or_else(||{
    ///     let y = do_complicated_function();
    ///     y*y
    /// }, |foo| foo);
    /// ```
    // FIXME: Before moving this lint out of nursery, the lint name needs to be updated. It now also
    // covers matches and `Result`.
    #[clippy::version = "1.47.0"]
    pub OPTION_IF_LET_ELSE,
    nursery,
    "reimplementation of Option::map_or"
}

declare_lint_pass!(OptionIfLetElse => [OPTION_IF_LET_ELSE]);

/// A struct containing information about occurrences of construct that this lint detects
///
/// Such as:
///
/// ```ignore
/// if let Some(..) = {..} else {..}
/// ```
/// or
/// ```ignore
/// match x {
///     Some(..) => {..},
///     None/_ => {..}
/// }
/// ```
struct OptionOccurrence {
    option: String,
    method_sugg: String,
    some_expr: String,
    none_expr: String,
}

fn format_option_in_sugg(cond_sugg: Sugg<'_>, as_ref: bool, as_mut: bool) -> String {
    format!(
        "{}{}",
        cond_sugg.maybe_par(),
        if as_mut {
            ".as_mut()"
        } else if as_ref {
            ".as_ref()"
        } else {
            ""
        }
    )
}

fn try_get_option_occurrence<'tcx>(
    cx: &LateContext<'tcx>,
    ctxt: SyntaxContext,
    pat: &Pat<'tcx>,
    expr: &Expr<'_>,
    if_then: &'tcx Expr<'_>,
    if_else: &'tcx Expr<'_>,
) -> Option<OptionOccurrence> {
    let cond_expr = match expr.kind {
        ExprKind::Unary(UnOp::Deref, inner_expr) | ExprKind::AddrOf(_, _, inner_expr) => inner_expr,
        _ => expr,
    };
    let (inner_pat, is_result) = try_get_inner_pat_and_is_result(cx, pat)?;
    if let PatKind::Binding(bind_annotation, _, id, None) = inner_pat.kind
        && let Some(some_captures) = can_move_expr_to_closure(cx, if_then)
        && let Some(none_captures) = can_move_expr_to_closure(cx, if_else)
        && some_captures
            .iter()
            .filter_map(|(id, &c)| none_captures.get(id).map(|&c2| (c, c2)))
            .all(|(x, y)| x.is_imm_ref() && y.is_imm_ref())
    {
        let capture_mut = if bind_annotation == BindingAnnotation::MUT {
            "mut "
        } else {
            ""
        };
        let some_body = peel_blocks(if_then);
        let none_body = peel_blocks(if_else);
        let method_sugg = if eager_or_lazy::switch_to_eager_eval(cx, none_body) {
            "map_or"
        } else {
            "map_or_else"
        };
        let capture_name = id.name.to_ident_string();
        let (as_ref, as_mut) = match &expr.kind {
            ExprKind::AddrOf(_, Mutability::Not, _) => (true, false),
            ExprKind::AddrOf(_, Mutability::Mut, _) => (false, true),
            _ if let Some(mutb) = cx.typeck_results().expr_ty(expr).ref_mutability() => {
                (mutb == Mutability::Not, mutb == Mutability::Mut)
            },
            _ => (
                bind_annotation == BindingAnnotation::REF,
                bind_annotation == BindingAnnotation::REF_MUT,
            ),
        };

        // Check if captures the closure will need conflict with borrows made in the scrutinee.
        // TODO: check all the references made in the scrutinee expression. This will require interacting
        // with the borrow checker. Currently only `<local>[.<field>]*` is checked for.
        if as_ref || as_mut {
            let e = peel_hir_expr_while(cond_expr, |e| match e.kind {
                ExprKind::Field(e, _) | ExprKind::AddrOf(_, _, e) => Some(e),
                _ => None,
            });
            if let ExprKind::Path(QPath::Resolved(
                None,
                Path {
                    res: Res::Local(local_id),
                    ..
                },
            )) = e.kind
            {
                match some_captures.get(local_id).or_else(|| {
                    (method_sugg == "map_or_else")
                        .then_some(())
                        .and_then(|()| none_captures.get(local_id))
                }) {
                    Some(CaptureKind::Value | CaptureKind::Ref(Mutability::Mut)) => return None,
                    Some(CaptureKind::Ref(Mutability::Not)) if as_mut => return None,
                    Some(CaptureKind::Ref(Mutability::Not)) | None => (),
                }
            }
<<<<<<< HEAD

            let mut app = Applicability::Unspecified;

            let (none_body, is_argless_call) = match none_body.kind {
                ExprKind::Call(call_expr, []) if !none_body.span.from_expansion() => (call_expr, true),
                _ => (none_body, false),
            };

            return Some(OptionOccurrence {
                option: format_option_in_sugg(
                    Sugg::hir_with_context(cx, cond_expr, ctxt, "..", &mut app),
                    as_ref,
                    as_mut,
                ),
                method_sugg: method_sugg.to_string(),
                some_expr: format!(
                    "|{capture_mut}{capture_name}| {}",
                    Sugg::hir_with_context(cx, some_body, ctxt, "..", &mut app),
                ),
                none_expr: format!(
                    "{}{}",
                    if method_sugg == "map_or" || is_argless_call { "" } else if is_result { "|_| " } else { "|| "},
                    Sugg::hir_with_context(cx, none_body, ctxt, "..", &mut app),
                ),
            });
=======
>>>>>>> 406d9538
        }

        let mut app = Applicability::Unspecified;

        let (none_body, is_argless_call) = match none_body.kind {
            ExprKind::Call(call_expr, []) if !none_body.span.from_expansion() => (call_expr, true),
            _ => (none_body, false),
        };

        return Some(OptionOccurrence {
            option: format_option_in_sugg(
                Sugg::hir_with_context(cx, cond_expr, ctxt, "..", &mut app),
                as_ref,
                as_mut,
            ),
            method_sugg: method_sugg.to_string(),
            some_expr: format!(
                "|{capture_mut}{capture_name}| {}",
                Sugg::hir_with_context(cx, some_body, ctxt, "..", &mut app),
            ),
            none_expr: format!(
                "{}{}",
                if method_sugg == "map_or" || is_argless_call {
                    ""
                } else if is_result {
                    "|_| "
                } else {
                    "|| "
                },
                Sugg::hir_with_context(cx, none_body, ctxt, "..", &mut app),
            ),
        });
    }

    None
}

fn try_get_inner_pat_and_is_result<'tcx>(cx: &LateContext<'tcx>, pat: &Pat<'tcx>) -> Option<(&'tcx Pat<'tcx>, bool)> {
    if let PatKind::TupleStruct(ref qpath, [inner_pat], ..) = pat.kind {
        let res = cx.qpath_res(qpath, pat.hir_id);
        if is_res_lang_ctor(cx, res, OptionSome) {
            return Some((inner_pat, false));
        } else if is_res_lang_ctor(cx, res, ResultOk) {
            return Some((inner_pat, true));
        }
    }
    None
}

/// If this expression is the option if let/else construct we're detecting, then
/// this function returns an `OptionOccurrence` struct with details if
/// this construct is found, or None if this construct is not found.
fn detect_option_if_let_else<'tcx>(cx: &LateContext<'tcx>, expr: &Expr<'tcx>) -> Option<OptionOccurrence> {
    if let Some(higher::IfLet {
        let_pat,
        let_expr,
        if_then,
        if_else: Some(if_else),
    }) = higher::IfLet::hir(cx, expr)
    {
        if !is_else_clause(cx.tcx, expr) {
            return try_get_option_occurrence(cx, expr.span.ctxt(), let_pat, let_expr, if_then, if_else);
        }
    }
    None
}

fn detect_option_match<'tcx>(cx: &LateContext<'tcx>, expr: &Expr<'tcx>) -> Option<OptionOccurrence> {
    if let ExprKind::Match(ex, arms, MatchSource::Normal) = expr.kind {
        if let Some((let_pat, if_then, if_else)) = try_convert_match(cx, arms) {
            return try_get_option_occurrence(cx, expr.span.ctxt(), let_pat, ex, if_then, if_else);
        }
    }
    None
}

fn try_convert_match<'tcx>(
    cx: &LateContext<'tcx>,
    arms: &[Arm<'tcx>],
) -> Option<(&'tcx Pat<'tcx>, &'tcx Expr<'tcx>, &'tcx Expr<'tcx>)> {
    if let [first_arm, second_arm] = arms
        && first_arm.guard.is_none()
        && second_arm.guard.is_none()
    {
        return if is_none_or_err_arm(cx, second_arm) {
            Some((first_arm.pat, first_arm.body, second_arm.body))
        } else if is_none_or_err_arm(cx, first_arm) {
            Some((second_arm.pat, second_arm.body, first_arm.body))
        } else {
            None
        };
    }
    None
}

fn is_none_or_err_arm(cx: &LateContext<'_>, arm: &Arm<'_>) -> bool {
    match arm.pat.kind {
        PatKind::Path(ref qpath) => is_res_lang_ctor(cx, cx.qpath_res(qpath, arm.pat.hir_id), OptionNone),
        PatKind::TupleStruct(ref qpath, [first_pat], _) => {
            is_res_lang_ctor(cx, cx.qpath_res(qpath, arm.pat.hir_id), ResultErr)
                && matches!(first_pat.kind, PatKind::Wild)
        },
        PatKind::Wild => true,
        _ => false,
    }
}

impl<'tcx> LateLintPass<'tcx> for OptionIfLetElse {
    fn check_expr(&mut self, cx: &LateContext<'tcx>, expr: &Expr<'tcx>) {
        // Don't lint macros and constants
        if expr.span.from_expansion() || in_constant(cx, expr.hir_id) {
            return;
        }

        let detection = detect_option_if_let_else(cx, expr).or_else(|| detect_option_match(cx, expr));
        if let Some(det) = detection {
            span_lint_and_sugg(
                cx,
                OPTION_IF_LET_ELSE,
                expr.span,
                format!("use Option::{} instead of an if let/else", det.method_sugg).as_str(),
                "try",
                format!(
                    "{}.{}({}, {})",
                    det.option, det.method_sugg, det.none_expr, det.some_expr
                ),
                Applicability::MaybeIncorrect,
            );
        }
    }
}<|MERGE_RESOLUTION|>--- conflicted
+++ resolved
@@ -180,34 +180,6 @@
                     Some(CaptureKind::Ref(Mutability::Not)) | None => (),
                 }
             }
-<<<<<<< HEAD
-
-            let mut app = Applicability::Unspecified;
-
-            let (none_body, is_argless_call) = match none_body.kind {
-                ExprKind::Call(call_expr, []) if !none_body.span.from_expansion() => (call_expr, true),
-                _ => (none_body, false),
-            };
-
-            return Some(OptionOccurrence {
-                option: format_option_in_sugg(
-                    Sugg::hir_with_context(cx, cond_expr, ctxt, "..", &mut app),
-                    as_ref,
-                    as_mut,
-                ),
-                method_sugg: method_sugg.to_string(),
-                some_expr: format!(
-                    "|{capture_mut}{capture_name}| {}",
-                    Sugg::hir_with_context(cx, some_body, ctxt, "..", &mut app),
-                ),
-                none_expr: format!(
-                    "{}{}",
-                    if method_sugg == "map_or" || is_argless_call { "" } else if is_result { "|_| " } else { "|| "},
-                    Sugg::hir_with_context(cx, none_body, ctxt, "..", &mut app),
-                ),
-            });
-=======
->>>>>>> 406d9538
         }
 
         let mut app = Applicability::Unspecified;
